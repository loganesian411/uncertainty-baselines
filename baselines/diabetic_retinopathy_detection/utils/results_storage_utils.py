# coding=utf-8
# Copyright 2021 The Uncertainty Baselines Authors.
#
# Licensed under the Apache License, Version 2.0 (the "License");
# you may not use this file except in compliance with the License.
# You may obtain a copy of the License at
#
#     http://www.apache.org/licenses/LICENSE-2.0
#
# Unless required by applicable law or agreed to in writing, software
# distributed under the License is distributed on an "AS IS" BASIS,
# WITHOUT WARRANTIES OR CONDITIONS OF ANY KIND, either express or implied.
# See the License for the specific language governing permissions and
# limitations under the License.

"""Utilities to store and load results generated by the evaluation.py script."""

import json
import os
import pathlib
import pickle
from collections import defaultdict
from typing import List, Dict
from typing import Optional
from typing import Tuple

import numpy as np
import pandas as pd
import tensorflow as tf
from absl import logging
from tqdm import tqdm

JOINT_SPLIT_TO_CONSTITUENT_SPLITS = {
  'joint_validation': ['in_domain_validation', 'ood_validation'],
  'joint_test': ['in_domain_test', 'ood_test']
}


def merge_and_store_scalar_results(
    scalar_results_list: List[Dict], output_dir, allow_overwrite=True):
  keys = scalar_results_list[0].keys()
  total_results = defaultdict(list)

  for key in keys:
    for scalar_results_dict in scalar_results_list:
      val = scalar_results_dict[key]
      if val is None:
        continue
      total_results[key].append(val)

  metric = []
  mean = []
  var = []
  stderr = []
  for key, values in total_results.items():
    metric.append(key)
    values = np.array(values)
    mean.append(values.mean())
    var.append(values.std() ** 2)
    stderr.append(values.std() / np.sqrt(len(values)))

  total_results_df = pd.DataFrame(
    data={'metric': metric, 'mean': mean, 'var': var, 'stderr': stderr})
  store_dataframe_gfile(output_dir, 'scalar_results.tsv', total_results_df,
                        allow_overwrite=allow_overwrite)


def save_per_prediction_results(
    output_dir, epoch, per_prediction_results, verbose=True, allow_overwrite=True
):
  for dataset_key, results_dict in per_prediction_results.items():
    if verbose:
      logging.info(
        f'Storing per-prediction metrics for dataset split {dataset_key}.')
      logging.info(f'Keys: {list(results_dict.keys())}')

    dataset_output_dir = os.path.join(output_dir, dataset_key)
    store_eval_results(dataset_output_dir, results_dict, epoch=epoch,
                       allow_overwrite=allow_overwrite)


def add_joint_dicts(
    dataset_split_containers: Dict[str, Dict],
    is_deterministic
):
  """If we have in_domain and ood validation or test sets, construct a 'joint'
  set of predictions, ground truths, uncertainty values, etc. for convenience.
  """
  for dataset_split, dataset_split_dict in dataset_split_containers.items():
    dataset_split_dict['ms_per_example'] = (
      dataset_split_dict['total_ms_elapsed'] /
      dataset_split_dict['dataset_size'])

  for joint_split, constituent_splits in (
    JOINT_SPLIT_TO_CONSTITUENT_SPLITS.items()
  ):
    should_construct_split = True
    for constituent_split in constituent_splits:
      if constituent_split not in dataset_split_containers.keys():
        should_construct_split = False
        break

    if should_construct_split:
      joint_split_dict = {}
      # Sanity check: this is set in the constants.py file
      assert 'in_domain' in constituent_splits[0]
      assert 'ood' in constituent_splits[1]
      in_domain_dict = dataset_split_containers[constituent_splits[0]]
      ood_dict = dataset_split_containers[constituent_splits[1]]

      # Sanity check: we actually produced all expected predictions
      id_len = in_domain_dict['dataset_size']
      ood_len = ood_dict['dataset_size']
      assert id_len == len(in_domain_dict['y_true'])
      assert ood_len == len(ood_dict['y_true'])

      # Concatenate and add all list results
      entries_to_concat = [
        # 'names',
      'y_true', 'y_pred', 'y_pred_entropy', 'y_pred_variance']

      if not is_deterministic:
        entries_to_concat += ['y_aleatoric_uncert', 'y_epistemic_uncert']

      for entry in entries_to_concat:
        joint_split_dict[entry] = np.concatenate(
          (in_domain_dict[entry], ood_dict[entry]))

      joint_split_dict['dataset_size'] = id_len + ood_len

      # Add an is_ood flag
      joint_split_dict['is_ood'] = ([False] * id_len) + ([True] * ood_len)

      # Add the overall milliseconds per example
      joint_split_dict['ms_per_example'] = (
        (in_domain_dict['total_ms_elapsed'] + ood_dict['total_ms_elapsed']) /
        (in_domain_dict['dataset_size'] + ood_dict['dataset_size']))

      dataset_split_containers[joint_split] = joint_split_dict

  return dataset_split_containers


def get_eval_run_str(
    model_type, dataset_key, eval_seed,
    train_seed: Optional[int] = None, k: Optional[int] = None
):
  if train_seed:
    eval_run_str = (f'{model_type}__{dataset_key}__evalseed_{eval_seed}'
                    f'__trainseed_{train_seed}')
  elif k:
    eval_run_str = (f'{model_type}__{dataset_key}__evalseed{eval_seed}'
                    f'__k{k}')
  else:
    raise ValueError(
      'Must provide either a train_seed or the size of the ensemble k.')

  return eval_run_str


def create_eval_results_dir(
    output_dir, dataset_key, model_type, date_time, eval_seed,
    train_seed: Optional[int] = None, k: Optional[int] = None
):
  """
  For each unique combination of
    (dataset_key, model_type, train_seed, eval_seed, date_time)
      in the case of a single model, or
    (dataset_key, model_type, k, eval_seed, date_time)
      for an ensemble,
  we will create an evaluation results directory.

  For an ensemble, you should pass the size of the ensemble k, and can omit
  the train seed (the list of all train seeds will be stored in the metadata).
  """
  eval_run_str = get_eval_run_str(
    model_type, dataset_key, eval_seed, train_seed, k)
  eval_results_dir = os.path.join(output_dir, eval_run_str)
  eval_results_dir = os.path.join(eval_results_dir, date_time)
  try:
    pathlib.Path(eval_results_dir).mkdir(parents=True, exist_ok=False)
    logging.info(f'Created eval results dir: {eval_results_dir}')
  except FileExistsError:
    pass

  return eval_results_dir


<<<<<<< HEAD
=======
def get_most_recent_results(output_dir, dataset_keys: List[str],
                            model_type, eval_seed, train_seed, k):
  dataset_key_to_results_dir = {}

  for dataset_key in dataset_keys:
    eval_run_str = get_eval_run_str(
      model_type, dataset_key, eval_seed, train_seed, k)
    eval_results_dir = os.path.join(output_dir, eval_run_str)


>>>>>>> 9903ef04
def store_dataframe_gfile(dir, file_name, df_to_store, allow_overwrite=True):
  file_path = os.path.join(dir, file_name)
  if not allow_overwrite and tf.io.gfile.exists(file_path):
    raise ValueError(f"{file_path} exists already!!!")
  with tf.io.gfile.GFile(file_path, 'w') as f:
    df_to_store.to_csv(path_or_buf=f, sep='\t', index=None)
  logging.info(f'Stored {file_name} to {dir}')


def load_dataframe_gfile(file_path, sep='\t'):
  with tf.io.gfile.GFile(file_path, 'r') as f:
    df = pd.read_csv(f, sep=sep)

  logging.info(f'Loaded dataframe from {file_path}.')
  return df


def store_json_gfile(dir, file_name, dict_to_store):
  file_path = os.path.join(dir, file_name)
  with tf.io.gfile.GFile(file_path, 'w') as f:
    json.dump(dict_to_store, f)
  logging.info(f'Stored {file_name} to {dir}')


def store_eval_metadata(
    eval_results_dir, ms_per_example, k: Optional[int] = None
):
  eval_metadata_path = os.path.join(eval_results_dir, 'metadata.json')
  eval_metadata = {'ms_per_example': ms_per_example, 'k': k}
  with tf.io.gfile.GFile(eval_metadata_path, 'w') as f:
    json.dump(eval_metadata, f)
  logging.info(f'Stored eval metadata to {eval_metadata_path}')


<<<<<<< HEAD
def store_eval_results(
  eval_results_dir, dict_of_lists, epoch=None, allow_overwrite=True
):
=======
def store_eval_results(eval_results_dir, dict_of_lists, epoch=None, allow_overwrite=True):
>>>>>>> 9903ef04
  """Store image names, predictions, ground truth, uncertainty estimates,
  and optionally, an array with binary indicators of whether or not the
  prediction is OOD (`is_ood`).
  """

  if epoch is None:
    eval_results_name = 'eval_results'
  else:
    eval_results_name = f'eval_results_{epoch}'

  eval_results_dir = os.path.join(eval_results_dir, eval_results_name)

  tf.io.gfile.makedirs(eval_results_dir)
  assert tf.io.gfile.isdir(eval_results_dir)

  for key, arr in dict_of_lists.items():
    np_eval_results_path = os.path.join(eval_results_dir, f'{key}.npy')
    if not allow_overwrite and tf.io.gfile.exists(np_eval_results_path):
      raise ValueError(f"The file {np_eval_results_path} exists already!!!")
    with tf.io.gfile.GFile(np_eval_results_path, 'w') as f:
      np.save(f, np.array(arr))

  logging.info(f'Stored eval results to {eval_results_dir}')


def load_eval_results(eval_results_dir, epoch=None, name_filter=None):
  if epoch is None:
    eval_results_name = 'eval_results'
  else:
    eval_results_name = f'eval_results_{epoch}'

  eval_results_dir = os.path.join(eval_results_dir, eval_results_name)

  arr_names = tf.io.gfile.listdir(eval_results_dir)
  if name_filter:
    arr_names = list(filter(name_filter, arr_names))
  eval_results = {}
  for arr_name in arr_names:
    np_eval_results_path = os.path.join(eval_results_dir, arr_name)
    with tf.io.gfile.GFile(np_eval_results_path, 'rb') as f:
      arr = np.load(f, allow_pickle=True)
      eval_results[arr_name.split('.')[0]] = arr

  logging.info(f'Loaded eval results from {eval_results_dir}')
  return eval_results


def cache_eval_results(output_dir, metadata_df, results_df):
  """
  A results entry is uniquely identified by:
    model_type
    train_seed
    eval_seed
    run_datetime
  """
  metadata_path = os.path.join(output_dir, 'metadata.tsv')
  results_path = os.path.join(output_dir, 'results.tsv')

  for storage_type, df, path in zip(
      ['metadata', 'results'],
      [metadata_df, results_df],
      [metadata_path, results_path]
  ):
    # Update or initialize results DataFrame
    try:
      with tf.io.gfile.GFile(path, 'r') as f:
        previous_df = pd.read_csv(f, sep='\t')
        df = pd.concat([previous_df, df])
        action_str = 'updated'
    except (FileNotFoundError, tf.errors.NotFoundError):
      logging.info(f'No previous {storage_type} found at path {path}. '
                   f'Storing a new {storage_type} dataframe.')
      action_str = 'stored initial'

    # Store to file
    with tf.io.gfile.GFile(path, 'w') as f:
      df.to_csv(path_or_buf=f, sep='\t', index=False)

    logging.info(
      f'Successfully {action_str} {storage_type} dataframe at {path}.')


def get_results_from_model_dir(model_dir: str):
  """Get results from a subdir.

  Args:
    model_dir: `str`, subdirectory that contains a `results.tsv` file for the
      corresponding model type.

  Returns:
    Results pd.DataFrame, or None, from a subdirectory containing
    results from a particular model type run on deferred prediction.
  """
  model_results_path = os.path.join(model_dir, 'results.tsv')
  if not tf.io.gfile.exists(model_results_path):
    return None

  logging.info('Found results at %s.', model_results_path)

  with tf.io.gfile.GFile(model_results_path, 'r') as f:
    return pd.read_csv(f, sep='\t')


def load_directory_results(
    results_dir: str, model_type: Optional[str] = None
):
  """Load evaluation results from the specified directory.

  Args:
    results_dir: `str`, directory from which evaluation results are
      loaded. If you aim to generate an evaluation for multiple models,
      this should point to a directory in which each subdirectory has a name
      corresponding to a model type.
      Otherwise, if you aim to generate a plot for a particular model,
      `results_dir` should point directly to a model type's subdirectory,
      and the `model_type` argument should be provided.
    model_type: `str`, should be provided if generating a plot for only one
      particular model.
  """
  if model_type is None:
    dir_path, child_dir_suffixes, _ = next(tf.io.gfile.walk(results_dir))
    model_dirs = []
    results_dfs = []

    for child_dir_suffix in child_dir_suffixes:
      try:
        model_type = child_dir_suffix.split('/')[0]
      except:  # pylint: disable=bare-except
        continue

      model_dir = os.path.join(dir_path, model_type)
      logging.info(
        f'Found results directory for model {model_type} at {model_dir}.')
      model_dirs.append(model_dir)

    for model_dir in model_dirs:
      results = get_results_from_model_dir(model_dir)
      if results is not None:
        results_dfs.append(results)

    results_df = pd.concat(results_dfs, axis=0)
  else:
    logging.info(
        f'Plotting deferred prediction results for model type {model_type}.')
    model_results_path = os.path.join(results_dir, 'results.tsv')
    try:
      with tf.io.gfile.GFile(model_results_path, 'r') as f:
        results_df = pd.read_csv(f, sep='\t')
    except (FileNotFoundError, tf.errors.NotFoundError):
      raise FileNotFoundError(f'No results found at path {model_results_path}.')

  return results_df


def load_dataset_dir(base_path, dataset_subdir):
  results = defaultdict(list)
  dataset_subdir_path = os.path.join(base_path, dataset_subdir)
  random_seed_dirs = tf.io.gfile.listdir(dataset_subdir_path)
  seeds = [int(random_seed_dir.split('_')[-1].split('/')[0])
           for random_seed_dir in random_seed_dirs]
  seeds = sorted(seeds)
  for seed in tqdm(seeds, desc="loading seed results...", disable=True):
    eval_results = load_eval_results(
      eval_results_dir=dataset_subdir_path, epoch=seed)
    for arr_name, arr in eval_results.items():
      if arr.ndim > 0 and arr.shape[0] > 1:
        results[arr_name].append(arr)
  return results


def load_list_datasets_dir(base_path):
  dataset_results = {}
  dataset_subdirs = [
    file_or_dir for file_or_dir in tf.io.gfile.listdir(base_path)
    if tf.io.gfile.isdir(os.path.join(base_path, file_or_dir))]

  for dataset_subdir in tqdm(
        dataset_subdirs, desc="loading datasets results..", disable=True):
    dataset_name = dataset_subdir.strip("/")
    logging.info(dataset_name)
    dataset_results[dataset_name] = load_dataset_dir(
      base_path=base_path, dataset_subdir=dataset_subdir)
  return dataset_results


def load_model_dir_result_with_cache(
    model_dir_path,
    cache_file_name="cache",
    invalid_cache=False
):
  cache_path = os.path.join(model_dir_path, cache_file_name)
  if tf.io.gfile.exists(cache_path) and not invalid_cache:
    logging.info(f"Reading cache from {cache_path}")
    with tf.io.gfile.GFile(cache_path, "rb") as f:
      dataset_results = pickle.load(f)
  else:
    # Tuning domain is either `indomain`, `joint` in our implementation.
    # not using lambda otherwise it is not possible to pickle
    eval_types = [agg for agg in tf.io.gfile.listdir(model_dir_path)
                if tf.io.gfile.isdir(os.path.join(model_dir_path, agg))]
    dataset_results = {}
    for eval_type in tqdm(eval_types):
      dataset_results[eval_type] = load_list_datasets_dir(
        os.path.join(model_dir_path, eval_type))
    if not len(dataset_results):
      logging.info(
        f"{model_dir_path} is empty directory, won't create cache file.")
      return {}
    logging.info(f"Caching result in {model_dir_path} in file {cache_path}...")
    with tf.io.gfile.GFile(cache_path, "wb") as f:
      pickle.dump(dataset_results, f)

  dataset_results = {k.strip("/"): v for k, v in dataset_results.items()}
  return dataset_results


def parse_model_dir_name(model_dir: str) -> Tuple:
  try:
    model_type, ensemble_str, tuning_domain, mc_str = model_dir.split('_')
  except:
    raise ValueError('Expected model directory in format '
                     '{model_type}_k{k}_{tuning_domain}_mc{n_samples}')
  k = int(ensemble_str[1:])  # format f'k{k}'
  num_mc_samples = mc_str[2:][:-1]  # format f'mc{num_mc_samples}/'
  is_deterministic = model_type == 'deterministic' and k == 1
  key = (model_type, k, is_deterministic, tuning_domain, num_mc_samples)
  return key


def fast_load_dataset_to_model_results(
      results_dir, model_dir_cache_file_name="cache", invalid_cache=False):
  dataset_to_model_results = defaultdict(
    lambda: defaultdict(lambda: defaultdict(list)))

  model_dirs = tf.io.gfile.listdir(results_dir)
  for model_dir in tqdm(model_dirs, desc="loading model results..."):
    model_dir_path = os.path.join(results_dir, model_dir)
    key = parse_model_dir_name(model_dir)
    model_result = load_model_dir_result_with_cache(
      model_dir_path=model_dir_path,
      cache_file_name=model_dir_cache_file_name,
      invalid_cache=invalid_cache,
    )
    for eval_type, eval_dict in model_result.items():
      for dataset, array_dict in eval_dict.items():
        model_type, _, is_deterministic, tuning_domain, num_mc_samples = key
        k = {
          'single': 1,
          'ensemble': 3
        }[eval_type.strip('/')]
        updated_key = (
          model_type, k, is_deterministic, tuning_domain, num_mc_samples)
        assert (
          updated_key not in dataset_to_model_results[dataset],
          f"Already have keys {dataset_to_model_results[dataset].keys()}")
        dataset_to_model_results[dataset][updated_key] = array_dict

  return dataset_to_model_results<|MERGE_RESOLUTION|>--- conflicted
+++ resolved
@@ -186,19 +186,6 @@
   return eval_results_dir
 
 
-<<<<<<< HEAD
-=======
-def get_most_recent_results(output_dir, dataset_keys: List[str],
-                            model_type, eval_seed, train_seed, k):
-  dataset_key_to_results_dir = {}
-
-  for dataset_key in dataset_keys:
-    eval_run_str = get_eval_run_str(
-      model_type, dataset_key, eval_seed, train_seed, k)
-    eval_results_dir = os.path.join(output_dir, eval_run_str)
-
-
->>>>>>> 9903ef04
 def store_dataframe_gfile(dir, file_name, df_to_store, allow_overwrite=True):
   file_path = os.path.join(dir, file_name)
   if not allow_overwrite and tf.io.gfile.exists(file_path):
@@ -233,13 +220,9 @@
   logging.info(f'Stored eval metadata to {eval_metadata_path}')
 
 
-<<<<<<< HEAD
 def store_eval_results(
   eval_results_dir, dict_of_lists, epoch=None, allow_overwrite=True
 ):
-=======
-def store_eval_results(eval_results_dir, dict_of_lists, epoch=None, allow_overwrite=True):
->>>>>>> 9903ef04
   """Store image names, predictions, ground truth, uncertainty estimates,
   and optionally, an array with binary indicators of whether or not the
   prediction is OOD (`is_ood`).
